/**
 * Main application file
 *
 * This file is part of pdfpc.
 *
 * Copyright (C) 2010-2011 Jakob Westhoff <jakob@westhoffswelt.de>
 * Copyright 2012 David Vilar
 * Copyright 2012, 2015-2017 Andreas Bilke
 * Copyright 2012, 2015 Robert Schroll
 * Copyright 2014-2015 Andy Barry
 * Copyright 2015 Maurizio Tomasi
 * Copyright 2015 Jeremy Maitin-Shepard
 *
 * This program is free software; you can redistribute it and/or modify
 * it under the terms of the GNU General Public License as published by
 * the Free Software Foundation; either version 2 of the License, or
 * (at your option) any later version.
 *
 * This program is distributed in the hope that it will be useful,
 * but WITHOUT ANY WARRANTY; without even the implied warranty of
 * MERCHANTABILITY or FITNESS FOR A PARTICULAR PURPOSE.  See the
 * GNU General Public License for more details.
 *
 * You should have received a copy of the GNU General Public License along
 * with this program; if not, write to the Free Software Foundation, Inc.,
 * 51 Franklin Street, Fifth Floor, Boston, MA 02110-1301 USA.
 */

namespace pdfpc {
    /**
     * Pdf Presenter Console main application class
     *
     * This class contains the main method as well as all the logic needed for
     * initializing the application, like commandline parsing and window creation.
     */
    public class Application: GLib.Object {

        /**
         * PresentationController instanace managing all actions which need to
         * be coordinated between the different windows
         */
        private PresentationController controller;

        /**
         * Commandline option parser entry definitions
         */
        const OptionEntry[] options = {
<<<<<<< HEAD
=======
            {"list-bindings", 'B', 0, 0,
                ref Options.list_bindings,
                "List action bindings defined", null},
            {"disable-cache", 'c', 0, 0,
                ref Options.disable_caching,
                "Disable caching and pre-rendering of slides", null},
>>>>>>> 30e50623
            {"time-of-day", 'C', 0, 0,
                ref Options.use_time_of_day,
                "Use the current time for the timer", null},
            {"duration", 'd', 0, OptionArg.INT,
                ref Options.duration,
                "Duration of the presentation (in minutes)", "N"},
            {"end-time", 'e', 0, OptionArg.STRING,
                ref Options.end_time,
                "End time of the presentation", "HH:MM"},
            {"disable-auto-grouping", 'g', 0, 0,
                ref Options.disable_auto_grouping,
                "Disable auto detection of overlays", null},
            {"last-minutes", 'l', 0, OptionArg.INT,
                ref Options.last_minutes,
                "Change the timer color during last N mins [5]", "N"},
            {"list-actions", 'L', 0, 0,
                ref Options.list_actions,
                "List actions supported in the config file(s)", null},
            {"list-monitors", 'M', 0, 0,
                ref Options.list_monitors,
                "List available monitors", null},
            {"notes", 'n', 0, OptionArg.STRING,
                ref Options.notes_position,
                "Position of notes (left|right|top|bottom)", "P"},
            {"no-install", 'N', 0, 0,
                ref Options.no_install,
                "Test pdfpc without installation", null},
            {"page", 'P', 0, OptionArg.INT,
                ref Options.page,
                "Go to page number N directly after startup", "N"},
            {"pdfpc-location", 'R', 0, OptionArg.STRING,
                ref Options.pdfpc_location,
                "Full path location to a pdfpc file", "PATH"},
            {"switch-screens", 's', 0, 0,
                ref Options.display_switch,
                "Swap the presentation/presenter screens", null},
            {"single-screen", 'S', 0, 0,
                ref Options.single_screen,
                "Force to use only one screen", null},
            {"start-time", 't', 0, OptionArg.STRING,
                ref Options.start_time,
                "Start time of the presentation", "HH:MM"},
            {"enable-auto-srt-load", 'T', 0, 0,
                ref Options.auto_srt,
                "Load video subtitle files automatically", null},
            {"version", 'v', 0, 0,
                ref Options.version,
                "Output version information and exit", null},
            {"windowed", 'w', 0, OptionArg.STRING,
                ref Options.windowed,
                "Run in the given windowed mode", "MODE"},
            {"wayland-workaround", 'W', 0, 0,
                ref Options.wayland_workaround,
                "Enable Wayland-specific workaround", null},
<<<<<<< HEAD
=======
            {"external-script", 'X', 0, OptionArg.STRING,
                ref Options.external_script,
                "Enable the execution of a particular external script", "filename"},
            {"disable-compression", 'z', 0, 0,
                ref Options.disable_cache_compression,
                "Disable compression of the cached slide images", null},
>>>>>>> 30e50623
            {"size", 'Z', 0, OptionArg.STRING,
                ref Options.size,
                "Size of the presentation window (implies \"-w\")", "W:H"},
            {"presenter-screen", '1', 0, OptionArg.STRING,
                ref Options.presenter_screen,
                "Monitor to be used for the presenter", "M"},
            {"presentation-screen", '2', 0, OptionArg.STRING,
                ref Options.presentation_screen,
                "Monitor to be used for the presentation", "M"},
            {null}
        };

        /**
         * Parse the commandline and apply all found options to there according
         * static class members.
         *
         * Returns the name of the pdf file to open (or null if not present)
         */
        protected string? parse_command_line_options(ref unowned string[] args) {
            // intialize Options for the first time to invoke static construct
            new Options();

            var context = new OptionContext("<pdf-file>");
            context.add_main_entries(options, null);

            try {
                context.parse(ref args);
            } catch(OptionError e) {
                GLib.printerr("%s\n\n%s\n", e.message, context.get_help(true, null));
                Process.exit(1);
            }
            if (args.length < 2) {
                return null;
            } else {
                return args[1];
            }
        }

        /**
         * Print version string and copyright statement
         */
        private void print_version() {
            GLib.print("pdfpc v4.3.0\n"
                     + "Copyright (C) 2010-2018 see CONTRIBUTORS\n\n"
                     + "License GPLv2: GNU GPL version 2 <http://gnu.org/licenses/gpl-2.0.html>.\n"
                     + "This is free software: you are free to change and redistribute it.\n"
                     + "There is NO WARRANTY, to the extent permitted by law.\n");
        }

        /**
         * Set the CSS styling for GTK.
         */
        private void set_styling() {
            var globalProvider = new Gtk.CssProvider();
            var userProvider = new Gtk.CssProvider();

            Gtk.StyleContext.add_provider_for_screen(Gdk.Display.get_default().get_default_screen(),
                globalProvider, Gtk.STYLE_PROVIDER_PRIORITY_APPLICATION);
            Gtk.StyleContext.add_provider_for_screen(Gdk.Display.get_default().get_default_screen(),
                userProvider, Gtk.STYLE_PROVIDER_PRIORITY_USER);

            string distCssPath;
            if (Options.no_install) {
                distCssPath = Path.build_filename(Paths.SOURCE_PATH, "rc/pdfpc.css");
            } else {
                distCssPath = Path.build_filename(Paths.ICON_PATH, "pdfpc.css");
            }
            var legacyUserCssPath = Path.build_filename(GLib.Environment.get_user_config_dir(), "pdfpc.css");
            var userCssPath = Path.build_filename(GLib.Environment.get_user_config_dir(), "pdfpc", "pdfpc.css");

            try {
                // pdfpc.css in dist path is mandatory
                if (GLib.FileUtils.test(distCssPath, (GLib.FileTest.IS_REGULAR))) {
                    globalProvider.load_from_path(distCssPath);
                } else {
                    GLib.printerr("No CSS file found\n");
                    Process.exit(1);
                }
                // load custom user css on top
                if (GLib.FileUtils.test(userCssPath, (GLib.FileTest.IS_REGULAR))) {
                    userProvider.load_from_path(userCssPath);
                } else if (GLib.FileUtils.test(legacyUserCssPath, (GLib.FileTest.IS_REGULAR))) {
                    userProvider.load_from_path(legacyUserCssPath);
                    GLib.printerr("Loaded pdfpc.css from legacy location. Please move your style sheet to %s\n", userCssPath);
                }
            } catch (Error error) {
                GLib.printerr("Could not load styling from data: %s\n", error.message);
            }
        }

        /**
         * Main application function, which instantiates the windows and
         * initializes the Gtk system.
         */
        public void run(string[] args) {
#if X11
            X.init_threads();
#endif
            Gtk.init(ref args);

            var display = Gdk.Display.get_default();

            string pdfFilename = this.parse_command_line_options(ref args);

            if (Options.version) {
                print_version();
                Process.exit(0);
            }

            if (Options.list_monitors) {
                int n_monitors = display.get_n_monitors();
                GLib.print("Monitors: %d\n", n_monitors);
                for (int i = 0; i < n_monitors; i++) {
                    var monitor = display.get_monitor(i);
                    int sf = monitor.get_scale_factor();
                    var geo = monitor.get_geometry();
                    GLib.print(" %d: %c %s \t[%dx%d+%d+%d@%dHz \tscale=%d%%]\n",
                        i, monitor.is_primary() ? '*':' ',
                        monitor.get_model(),
                        geo.width*sf, geo.height*sf,
                        geo.x*sf, geo.y*sf,
                        (monitor.get_refresh_rate() + 500)/1000,
                        100*sf);
                }
                Process.exit(0);
            }

            if (Options.notes_position != null) {
                Options.disable_auto_grouping = true;
                GLib.printerr("--notes option detected. Disable auto grouping.\n");
            }

            // If end_time is set, reset duration to 0
            if (Options.end_time != null) {
                Options.duration = 0;
            }

            // if pdfpc runs at a tablet we force the toolbox to be shown
            var seat = display.get_default_seat();
            var touchSeats = seat.get_slaves(Gdk.SeatCapabilities.TOUCH);
            if (touchSeats.length() > 0) {
                Options.toolbox_shown = true;
            }

            ConfigFileReader configFileReader = new ConfigFileReader();
            if (Options.no_install) {
                configFileReader.readConfig(Path.build_filename(Paths.SOURCE_PATH, "rc/pdfpcrc"));
            } else {
                configFileReader.readConfig(Path.build_filename(Paths.CONF_PATH, "pdfpcrc"));
            }
            var legacyUserConfig = Path.build_filename(Environment.get_home_dir(), ".pdfpcrc");
            var userConfig = Path.build_filename(GLib.Environment.get_user_config_dir(), "pdfpc", "pdfpcrc");
            if (GLib.FileUtils.test(userConfig, (GLib.FileTest.IS_REGULAR))) {
                // first, use the xdg config directory
                configFileReader.readConfig(userConfig);
            } else if (GLib.FileUtils.test(legacyUserConfig, (GLib.FileTest.IS_REGULAR))) {
                // if not found, use the legacy location
                configFileReader.readConfig(legacyUserConfig);
                GLib.printerr("Loaded pdfpcrc from legacy location. Please move your config file to %s\n", userConfig);
            }

            // with prerendering enabled, it makes no sense not to cache a slide
            if (Options.prerender_slides != 0) {
                Options.cache_min_rtime = 0;
            }

#if MOVIES
            Gst.init(ref args);
#endif
            // parse size option
            // should be in the width:height format

            int width = -1, height = -1;
            if (Options.size != null) {
                int colonIndex = Options.size.index_of(":");

                width = int.parse(Options.size.substring(0, colonIndex));
                height = int.parse(Options.size.substring(colonIndex + 1));

                if (width < 1 || height < 1) {
                    GLib.printerr("Failed to parse --size=%s\n", Options.size);
                    Process.exit(1);

                }

                Options.windowed = "both";
            }

            bool presenter_windowed = false;
            bool presentation_windowed = false;
            switch (Options.windowed) {
            case "none":
                break;
            case "presenter":
                presenter_windowed = true;
                break;
            case "presentation":
                presentation_windowed = true;
                break;
            case "both":
                presenter_windowed = true;
                presentation_windowed = true;
                break;
            default:
                GLib.printerr("Unknown windowed mode \"%s\"\n",
                    Options.windowed);
                Process.exit(1);
            }

            // Initialize the master controller
            this.controller = new PresentationController();

            if (Options.list_actions) {
                GLib.print("Actions supported by pdfpc:\n");
                var actions = this.controller.get_action_descriptions();
                for (int i = 0; i < actions.length; i += 2) {
                    string tabAlignment = "\t";
                    if (actions[i].length < 12) {
                        tabAlignment += "\t";
                    }
                    GLib.print("    %s%s=> %s\n",
                        actions[i], tabAlignment, actions[i+1]);
                }

                return;
            }

            if (Options.list_bindings) {
                GLib.print("Action bindings defined:\n");
                var actions = this.controller.get_action_bindings();
                for (int i = 0; i < actions.length; i += 2) {
                    string tabAlignment = "\t";
                    if (actions[i].length < 12) {
                        tabAlignment += "\t";
                    }
                    GLib.print("    %s%s<= %s\n",
                        actions[i], tabAlignment, actions[i+1]);
                }

                return;
            }

            if (pdfFilename == null) {
                GLib.printerr("No pdf file given\n");
                Process.exit(1);
            } else if (!GLib.FileUtils.test(pdfFilename,
                (GLib.FileTest.IS_REGULAR))) {
                GLib.printerr("Pdf file \"%s\" not found\n", pdfFilename);
                Process.exit(1);
            }

            var metadata = new Metadata.Pdf(pdfFilename);
            this.controller.metadata = metadata;

            set_styling();

            int primary_monitor_num = 0, secondary_monitor_num = 0;
            int presenter_monitor = -1, presentation_monitor = -1;
            int n_monitors = display.get_n_monitors();
            for (int i = 0; i < n_monitors; i++) {
                // First, try to satisfy user's preferences
                var monitor_model = display.get_monitor(i).get_model();
                if (Options.presenter_screen != null &&
                    Options.presenter_screen == monitor_model) {
                    presenter_monitor = i;
                }
                if (Options.presentation_screen != null &&
                    Options.presentation_screen == monitor_model) {
                    presentation_monitor = i;
                }
                if (presentation_monitor >= 0 && presenter_monitor >= 0) {
                    break;
                }

                // Also, identify the primary and secondary monitors as the
                // fallback
                if (display.get_monitor(i).is_primary()) {
                    primary_monitor_num = i;
                } else {
                    secondary_monitor_num = i;
                }
            }

            // Bail out if an explicitly requested monitor is not found
            if (Options.presenter_screen != null &&
                presenter_monitor == -1) {
                GLib.printerr("Monitor \"%s\" not found\n",
                    Options.presenter_screen);
                Process.exit(1);
            }
            if (Options.presentation_screen != null &&
                presentation_monitor == -1) {
                GLib.printerr("Monitor \"%s\" not found\n",
                    Options.presentation_screen);
                Process.exit(1);
            }

            // Fallback monitor assignment - presenter on the primary,
            // presentation on the secondary; swap if asked to
            if (presenter_monitor == -1) {
                presenter_monitor = !Options.display_switch ?
                    primary_monitor_num:secondary_monitor_num;
            }
            if (presentation_monitor == -1) {
                presentation_monitor = !Options.display_switch ?
                    secondary_monitor_num:primary_monitor_num;
            }

            // Force single-screen mode when there is only one physical monitor
            // present - unless running in the windowed mode
            bool single_screen_mode = (Options.single_screen ||
                (n_monitors == 1 && Options.windowed != "both"));

            // Create the needed windows
            if (!single_screen_mode || !Options.display_switch) {
                this.controller.presenter =
                    new Window.Presenter(this.controller,
                        presenter_monitor, presenter_windowed);

            }
            if (!single_screen_mode || Options.display_switch) {
                this.controller.presentation =
                    new Window.Presentation(this.controller,
                        presentation_monitor, presentation_windowed,
                        width, height);
            }

            // The windows are always displayed at last to be sure all caches
            // have been created at this point.
            if (this.controller.presentation != null) {
                this.controller.presentation.show_all();
                this.controller.presentation.update();
            }
            if (this.controller.presenter != null) {
                this.controller.presenter.show_all();
                this.controller.presenter.update();
            }

            if (Options.page >= 1 &&
                Options.page <= metadata.get_end_user_slide()) {
                int u = metadata.user_slide_to_real_slide(Options.page - 1,
                    false);
                this.controller.switch_to_slide_number(u, true);
            } else {
                GLib.printerr("Argument --page/-P must be between 1 and %d\n",
                    metadata.get_end_user_slide());
                Process.exit(1);
            }

            // Handle monitor added/removed events.
            // We assume only the presentation screen can be PnP.
            display.monitor_added.connect((m) => {
                    GLib.print("Monitor %s added\n", m.get_model());
                    if (Options.single_screen) {
                        return;
                    }

                    var controller = this.controller;
                    var presentation = controller.presentation;
                    if (presentation == null) {
                        // Create the presentation window if not done yet
                        n_monitors = display.get_n_monitors();
                        for (int i = 0; i < n_monitors; i++) {
                            if (display.get_monitor(i) == m) {
                                controller.presentation =
                                    new Window.Presentation(controller,
                                        i, presentation_windowed,
                                        width, height);
                                controller.presentation.show_all();
                                controller.presentation.update();
                                break;
                            }
                        }
                    } else if (!presentation.is_monitor_connected()) {
                        presentation.connect_monitor(m);
                        // Make sure it is not hidden
                        if (controller.hidden) {
                            controller.hide_presentation();
                        }
                    } else {
                        // Everything is connected already; is this a 3rd+
                        // monitor? Do nothing for now.
                    }
                });

            display.monitor_removed.connect((m) => {
                    GLib.print("Monitor %s removed\n", m.get_model());
                    if (Options.single_screen) {
                        return;
                    }

                    var controller = this.controller;
                    var presentation = controller.presentation;
                    if (presentation != null && presentation.monitor == m) {
                        // Make sure it is hidden
                        if (!controller.hidden) {
                            controller.hide_presentation();
                        }
                        presentation.connect_monitor(null);
                    }
                });

            // Enter the Glib eventloop
            // Everything from this point on is completely signal based
            Gtk.main();
        }

        /**
         * Basic application entry point
         */
        public static int main (string[] args) {
            var application = new Application();
            application.run(args);

            return 0;
        }
    }
}<|MERGE_RESOLUTION|>--- conflicted
+++ resolved
@@ -45,15 +45,9 @@
          * Commandline option parser entry definitions
          */
         const OptionEntry[] options = {
-<<<<<<< HEAD
-=======
             {"list-bindings", 'B', 0, 0,
                 ref Options.list_bindings,
                 "List action bindings defined", null},
-            {"disable-cache", 'c', 0, 0,
-                ref Options.disable_caching,
-                "Disable caching and pre-rendering of slides", null},
->>>>>>> 30e50623
             {"time-of-day", 'C', 0, 0,
                 ref Options.use_time_of_day,
                 "Use the current time for the timer", null},
@@ -108,15 +102,9 @@
             {"wayland-workaround", 'W', 0, 0,
                 ref Options.wayland_workaround,
                 "Enable Wayland-specific workaround", null},
-<<<<<<< HEAD
-=======
             {"external-script", 'X', 0, OptionArg.STRING,
                 ref Options.external_script,
                 "Enable the execution of a particular external script", "filename"},
-            {"disable-compression", 'z', 0, 0,
-                ref Options.disable_cache_compression,
-                "Disable compression of the cached slide images", null},
->>>>>>> 30e50623
             {"size", 'Z', 0, OptionArg.STRING,
                 ref Options.size,
                 "Size of the presentation window (implies \"-w\")", "W:H"},
